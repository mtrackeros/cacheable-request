--- conflicted
+++ resolved
@@ -60,11 +60,18 @@
 			opts.headers = lowercaseKeys(opts.headers);
 
 			const ee = new EventEmitter();
-<<<<<<< HEAD
-			const url = normalizeUrl(urlLib.format(opts));
-			let key = `${opts.method}:${url}`;
-
-			// POST, PATCH, and PUT requests may be cached, depending on the response
+
+			const normalizedUrlString = normalizeUrl(
+				urlLib.format(url),
+				{
+					stripWWW: false,
+					removeTrailingSlash: false,
+					stripAuthentication: false
+				}
+			);
+			const key = `${opts.method}:${normalizedUrlString}`;
+      
+      // POST, PATCH, and PUT requests may be cached, depending on the response
 			// cache-control headers. As a result, the body of the request should be
 			// added to the cache key in order to avoid collisions.
 			if (opts.body && ['POST', 'PATCH', 'PUT'].indexOf(opts.method) !== -1) {
@@ -77,17 +84,7 @@
 					key += `:${crypto.createHash('md5').update(opts.body).digest('hex')}`;
 				}
 			}
-=======
-			const normalizedUrlString = normalizeUrl(
-				urlLib.format(url),
-				{
-					stripWWW: false,
-					removeTrailingSlash: false,
-					stripAuthentication: false
-				}
-			);
-			const key = `${opts.method}:${normalizedUrlString}`;
->>>>>>> a48d805c
+
 			let revalidate = false;
 			let madeRequest = false;
 
