--- conflicted
+++ resolved
@@ -11,15 +11,11 @@
 
 test.before('setup', async () => {
 	s = await createTestServer();
-<<<<<<< HEAD
-	s.get('/', (req, res) => res.end('hi'));
-	s.post('/', (req, res) => res.status(201).end('hello'));
-=======
 	s.get('/', (req, res) => {
 		res.setHeader('cache-control', 'max-age=60');
 		res.end('hi');
 	});
->>>>>>> a48d805c
+  s.post('/', (req, res) => res.status(201).end('hello'));
 });
 
 test('cacheableRequest is a function', t => {
